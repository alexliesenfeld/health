--- conflicted
+++ resolved
@@ -10,11 +10,7 @@
 	github.com/google/uuid v1.6.0
 	github.com/hellofresh/health-go/v4 v4.7.0
 	github.com/heptiolabs/healthcheck v0.0.0-20180807145615-6ff867650f40
-<<<<<<< HEAD
 	github.com/mattn/go-sqlite3 v1.14.23
-=======
-	github.com/mattn/go-sqlite3 v1.14.17
->>>>>>> efb99abe
 	github.com/sirupsen/logrus v1.9.3
 )
 
@@ -24,22 +20,13 @@
 	github.com/golang/protobuf v1.5.2 // indirect
 	github.com/google/go-cmp v0.6.0 // indirect
 	github.com/matttproud/golang_protobuf_extensions v1.0.1 // indirect
-<<<<<<< HEAD
 	github.com/onsi/gomega v1.34.2 // indirect
-=======
-	github.com/onsi/gomega v1.33.1 // indirect
->>>>>>> efb99abe
 	github.com/prometheus/client_golang v1.11.0 // indirect
 	github.com/prometheus/client_model v0.2.0 // indirect
 	github.com/prometheus/common v0.26.0 // indirect
 	github.com/prometheus/procfs v0.6.0 // indirect
-<<<<<<< HEAD
 	golang.org/x/sys v0.24.0 // indirect
 	google.golang.org/protobuf v1.34.1 // indirect
-=======
-	golang.org/x/sys v0.19.0 // indirect
-	google.golang.org/protobuf v1.33.0 // indirect
->>>>>>> efb99abe
 	gopkg.in/DATA-DOG/go-sqlmock.v1 v1.3.0 // indirect
 )
 
