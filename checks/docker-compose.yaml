--- conflicted
+++ resolved
@@ -21,7 +21,6 @@
     ports:
       - "25:25"
 
-<<<<<<< HEAD
   mongo:
     image: mongo:latest
     ports:
@@ -29,9 +28,8 @@
     environment:
       MONGO_INITDB_ROOT_USERNAME: test
       MONGO_INITDB_ROOT_PASSWORD: test
-=======
+
   memcached:
     image: docker.io/bitnami/memcached:1
     ports:
       - '11211:11211'
->>>>>>> d6dc3542
